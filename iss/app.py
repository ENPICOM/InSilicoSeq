--- conflicted
+++ resolved
@@ -229,13 +229,8 @@
                                         k, v in coverage_dic.items()
                                         if k not in self.draft}
                 draft_dic = abundance.expand_draft_abundance(
-<<<<<<< HEAD
-                    abundance_dic_short,  #! TODO This variable will always be unbound?
+                    coverage_dic,
                     self.draft,
-=======
-                    coverage_dic,
-                    args.draft,
->>>>>>> f0b132bf
                     mode="coverage")
                 abundance_dic = {**complete_genomes_dic,
                                     **draft_dic}
