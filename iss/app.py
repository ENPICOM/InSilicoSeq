#!/usr/bin/env python
# -*- coding: utf-8 -*-

from iss import util
from iss import download
from iss import abundance
from iss import generator
from iss.version import __version__

from Bio import SeqIO
from joblib import Parallel, delayed

import os
import sys
import random
import logging
import argparse
import numpy as np
from typing import List

LOGGER = logging.getLogger()

#! TODO find best default values
MIN_GENOMES_FOR_PARALLEL = 1000
MIN_GENOME_READS_FOR_PARALLEL = 1000

class ReadGenerator:
    def __init__(self, args):
        LOGGER.debug('iss version %s' % __version__)
        LOGGER.debug('Using verbose logger')

        if args.seed:
            self.seed = args.seed
            LOGGER.info('Setting random seed to %i' % self.seed)
            random.seed(self.seed)
            np.random.seed(self.seed)
        else: 
            self.seed = None

        # initialize error model
        self.mode: str = args.mode
        self.model: str = args.model
        self.store_mutations: bool = args.store_mutations != "none"
        self.phred_score_factor: float = args.phred_score_factor
        self.err_mod = self._load_model()

        # initialize genomes
        self.genomes: List[str] = args.genomes
        self.draft: List[str] = args.draft
        self.ncbi: str = args.ncbi
        self.output: str = args.output
        self.n_genomes_ncbi: List[int] = args.n_genomes_ncbi
        self.n_genomes: int = args.n_genomes
        self.genome_file = self._load_genome()

        # initialize abundance / coverage
        self.abundance_dispatch = {
            'uniform': abundance.uniform,
            'halfnormal': abundance.halfnormal,
            'exponential': abundance.exponential,
            'lognormal': abundance.lognormal,
            'zero_inflated_lognormal': abundance.zero_inflated_lognormal
        }
        self.abundance_file: str = args.abundance_file
        self.coverage_file: str = args.coverage_file
        self.readcount_file: str = args.readcount_file
        self.coverage: str = args.coverage
        self.abundance: str = args.abundance
        self.n_reads: int = args.n_reads

        self.abundance_dic, self.readcount_dic = self._load_abundance_file()

        self.cpus: int = args.cpus

        # initialize generation variables
        self.sequence_type: str = args.sequence_type
        self.gc_bias: bool = args.gc_bias
        self.compress: bool = args.compress
        self.parallel_genomes = len(self.genome_list) > MIN_GENOMES_FOR_PARALLEL
        if self.parallel_genomes and self.cpus > 1:
            LOGGER.info('Will perform parallel processing of genomes')
        self.total_reads_generated = 0
        self.total_reads_generated_unrounded = 0
        self.mutations_format: str = args.store_mutations  # VCF
        if self.store_mutations:
            LOGGER.info(f'Storing mutations to {self.mutations_format} format')
        self.mutations = []

    def _load_model(self):
        try:  # try to import and load the correct error model
            LOGGER.info('Starting iss generate')
            LOGGER.info('Using %s ErrorModel' % self.mode)
            
            if self.mode == 'kde':
                from iss.error_models import kde
                if self.model is None:
                    LOGGER.error('--model is required in --mode kde')
                    sys.exit(1)
                elif self.model.lower() == 'hiseq':
                    npz = os.path.join(
                        os.path.dirname(__file__),
                        'profiles/HiSeq')
                elif self.model.lower() == 'novaseq':
                    npz = os.path.join(
                        os.path.dirname(__file__),
                        'profiles/NovaSeq')
                elif self.model.lower() == 'miseq':
                    npz = os.path.join(
                        os.path.dirname(__file__),
                        'profiles/MiSeq')
                else:
                    npz = self.model
                err_mod = kde.KDErrorModel(npz, self.store_mutations, self.phred_score_factor)
            elif self.mode == 'basic':
                if self.model is not None:
                    LOGGER.warning('--model %s will be ignored in --mode %s' % (
                        self.model, self.mode))
                from iss.error_models import basic
                err_mod = basic.BasicErrorModel(self.store_mutations, self.phred_score_factor)
            elif self.mode == 'perfect':
                if self.model is not None:
                    LOGGER.warning('--model %s will be ignored in --mode %s' % (
                        self.model, self.mode))
                from iss.error_models import perfect
                err_mod = perfect.PerfectErrorModel()
            else:
                raise RuntimeError(f"mode '{self.mode}' is not supported")
        except ImportError as e:
            LOGGER.error('Failed to import ErrorModel module: %s' % e)
            sys.exit(1)
        return err_mod

    def _load_genome(self):
        try:  # try to read genomes and concatenate --genomes and --ncbi genomes
            if self.genomes or self.draft or self.ncbi:
                genome_files = []
                if self.genomes:
                    genome_files.extend(self.genomes)
                if self.draft:
                    genome_files.extend(self.draft)
                if self.ncbi and self.n_genomes_ncbi:
                    util.genome_file_exists(self.output + '_ncbi_genomes.fasta')
                    try:
                        assert len(*self.ncbi) == len(*self.n_genomes_ncbi)
                    except AssertionError as e:
                        LOGGER.error(
                            '--ncbi and --n_genomes_ncbi of unequal lengths. \
                            Aborting')
                        sys.exit(1)
                    for g, n in zip(*self.ncbi, *self.n_genomes_ncbi):
                        self.genomes_ncbi = download.ncbi(
                            g, n, self.output + '_ncbi_genomes.fasta')
                    genome_files.append(self.genomes_ncbi)
                if self.ncbi and not self.n_genomes_ncbi:
                    LOGGER.error(
                        '--ncbi/-k requires --n_genomes_ncbi/-U. Aborting.')
                    sys.exit(1)

            else:
                LOGGER.error("One of --genomes/-g, --draft, --ncbi/-k is required")
                sys.exit(1)

            genome_file = self.output + '.iss.tmp.genomes.fasta'
            util.concatenate(
                genome_files,
                output=genome_file)

            # for n_genomes we use reservoir sampling to draw random genomes
            # from the concatenated genome file. We then override the file.
            if self.n_genomes and not self.draft and not self.ncbi:
                genome_count = util.count_records(genome_file)
                genome_files = [genome for genome in util.reservoir(
                    SeqIO.parse(genome_file, 'fasta'),
                    genome_count,
                    self.n_genomes)]
                SeqIO.write(genome_files, genome_file, 'fasta')

            assert os.stat(genome_file).st_size != 0
            f = open(genome_file, 'r')
            with f:  # count the number of records
                self.genome_list = util.count_records(f)
        except IOError as e:
            LOGGER.error('Failed to open genome(s) file:%s' % e)
            sys.exit(1)
        except AssertionError as e:
            LOGGER.error('Genome(s) file seems empty: %s' % genome_file)
            sys.exit(1)
        except KeyboardInterrupt as e:
            LOGGER.error('iss generate interrupted: %s' % e)
            sys.exit(1)
        return genome_file

    def _load_abundance_file(self):
        abundance_dic, readcount_dic = {}, None
        # read the abundance, coverage file or readcount file
        if self.readcount_file:
            LOGGER.debug('--readcount_file is an experimental feature')
            LOGGER.debug('--readcount_file disables --n_reads')
            LOGGER.debug('--readcount_file disables abundace distributions')
            if self.draft:
                raise RuntimeError("readcount_file is only supported using --genomes, not --draft")
            readcount_dic =  abundance.parse_readcount_file(self.readcount_file)
            self.n_reads = sum(readcount_dic.values())
            LOGGER.info(f'Will generate a max of {self.n_reads} read pairs based on the readcount_file')
        elif self.abundance_file:
            LOGGER.info('Using abundance file:%s' % self.abundance_file)
            if self.draft:
                abundance_dic_short = abundance.parse_abundance_file(
                    self.abundance_file)
                complete_genomes_dic = {k: v for
                                        k, v in abundance_dic_short.items()
                                        if k not in self.draft}
                draft_dic = abundance.expand_draft_abundance(
                    abundance_dic_short,
                    self.draft)
                abundance_dic = {**complete_genomes_dic,
                                    **draft_dic}
            else:
                abundance_dic = abundance.parse_abundance_file(
                    self.abundance_file)
        elif self.coverage_file:
            LOGGER.warning('--coverage_file is an experimental feature')
            LOGGER.warning('--coverage_file disables --n_reads')
            LOGGER.info('Using coverage file:%s' % self.coverage_file)
            if self.draft:
                coverage_dic = abundance.parse_abundance_file(
                    self.coverage_file)
                complete_genomes_dic = {k: v for
                                        k, v in coverage_dic.items()
                                        if k not in self.draft}
                draft_dic = abundance.expand_draft_abundance(
                    abundance_dic_short,  #! TODO This variable will always be unbound?
                    self.draft,
                    mode="coverage")
                abundance_dic = {**complete_genomes_dic,
                                    **draft_dic}
            else:
                abundance_dic = abundance.parse_abundance_file(
                    self.coverage_file)
        elif self.coverage in self.abundance_dispatch:
            # todo coverage distribution with --draft
            LOGGER.warning('--coverage is an experimental feature')
            LOGGER.info('Using %s coverage distribution' % self.coverage)
            if self.draft:
                abundance_dic = abundance.draft(
                    self.genome_list,
                    self.draft,
                    self.abundance_dispatch[self.abundance],
                    self.output,
                    mode="coverage")
            else:
                abundance_dic = self.abundance_dispatch[
                    self.coverage](self.genome_list)
            if self.n_reads:
                n_reads = util.convert_n_reads(self.n_reads)
                LOGGER.info('scaling coverage to %s reads' % n_reads)
                abundance_dic = abundance.coverage_scaling(n_reads,
                                                            abundance_dic,
                                                            self.genome_file,
                                                            self.err_mod.read_length)
            abundance.to_file(abundance_dic, self.output, mode="coverage")
        elif self.abundance in self.abundance_dispatch:
            LOGGER.info('Using %s abundance distribution' % self.abundance)
            if self.draft:
                abundance_dic = abundance.draft(
                    self.genome_list,
                    self.draft,
                    self.abundance_dispatch[self.abundance],
                    self.output)
            else:
                abundance_dic = self.abundance_dispatch[
                    self.abundance](self.genome_list)
                abundance.to_file(abundance_dic, self.output)
        else:
            LOGGER.error('Could not get abundance or read counts')
            sys.exit(1)
        return abundance_dic, readcount_dic

    def _get_n_pairs_for_record(self, record: SeqIO.SeqRecord):
        if self.readcount_dic is not None:
            n_pairs = self.readcount_dic.get(record.id, 0)
            self.total_reads_generated += n_pairs
        else:
            try:
                species_abundance = self.abundance_dic[record.id]
            except KeyError as e:
                LOGGER.error(
                    'Fasta record not found in abundance file: %s' % e)
                sys.exit(1)

            genome_size = len(record.seq)
            if self.coverage or self.coverage_file:
                coverage = species_abundance
            else:
                coverage = abundance.to_coverage(
                    self.n_reads,
                    species_abundance,
                    self.err_mod.read_length,
                    genome_size
                )
            n_pairs_unrounded = (
                (coverage * len(record.seq)) /
                self.err_mod.read_length) / 2
            n_pairs = round(n_pairs_unrounded)

            # check that the rounding does not cause to drop
            self.total_reads_generated_unrounded += n_pairs_unrounded
            self.total_reads_generated += n_pairs
            if round(self.total_reads_generated_unrounded) > self.total_reads_generated:
                LOGGER.debug(
                    "Adding a pair to correct rounding error")
                n_pairs += 1
                self.total_reads_generated += 1
        return n_pairs

    def generate_for_record(
            self,
            record: SeqIO.SeqRecord,
            n_pairs: int
        ) -> List[str]:
        if sys.getsizeof(str(record.seq)) >= 2**31 - 1:
            record_mmep = util.mmep_record(self.output, record)
        else:
            record_mmep = None

        LOGGER.debug(f'Generating {n_pairs} read pair(s) for record: {record.id}')
        if not self.parallel_genomes and n_pairs > MIN_GENOME_READS_FOR_PARALLEL:
            # exact self.n_reads for each cpus
            if n_pairs % self.cpus == 0:
                n_pairs_per_cpu = [(n_pairs // self.cpus)
                                    for _ in range(self.cpus)]
            else:
                n_pairs_per_cpu = [(n_pairs // self.cpus)
                                    for _ in range(self.cpus)]
                n_pairs_per_cpu[-1] += n_pairs % self.cpus

            record_file_name_list = Parallel(
                n_jobs=self.cpus)(
                    delayed(generator.reads)(
                        record, self.err_mod,
                        n_pairs_per_cpu[i], i, self.output,
                        self.seed, self.sequence_type,
                        self.gc_bias, record_mmep, self.store_mutations) for i in range(self.cpus)
                    )
            assert record_file_name_list is not None
        else:
            read_file = generator.reads(
                record, self.err_mod,
                n_pairs, 0, self.output,
                self.seed, self.sequence_type,
                self.gc_bias, record_mmep, self.store_mutations
            )
            record_file_name_list = [read_file]

        return record_file_name_list

    def generate(self):
        if not (self.coverage or self.coverage_file or self.readcount_file):
            self.n_reads = util.convert_n_reads(self.n_reads)
            LOGGER.info('Generating %s reads' % self.n_reads)

        try:
            f = open(self.genome_file, 'r')  # re-opens the file
            with f:
                fasta_file = SeqIO.parse(f, 'fasta')
                tasks = []
                for record in fasta_file:
                    n_pairs = self._get_n_pairs_for_record(record)
                    if n_pairs == 0:
                        LOGGER.debug(
                            f"Skipping record {record.id} because n_pairs == 0")
                        continue
                    tasks.append((record, n_pairs))

                #! TODO find optimal batch size
                parallel_output_files = Parallel(
                    n_jobs=self.cpus, verbose=0, batch_size=1000
                    )(delayed(self.generate_for_record)(record, n_pairs)
                        for (record, n_pairs) in tasks
                )
                assert parallel_output_files is not None
                temp_file_list =[file for file_list in parallel_output_files for file in file_list]

        except KeyboardInterrupt as e:
            LOGGER.error('iss generate interrupted: %s' % e)
            temp_R1 = [temp_file + '_R1.fastq' for temp_file in temp_file_list]
            temp_R2 = [temp_file + '_R2.fastq' for temp_file in temp_file_list]
            temp_mut = [temp_file + '.' + self.mutations_format for temp_file in temp_file_list]
            full_tmp_list = temp_R1 + temp_R2 + temp_mut
            full_tmp_list.append(self.genome_file)
            if os.path.exists("%s.memmap" % self.output):
                full_tmp_list.append("%s.memmap" % self.output)
            util.cleanup(full_tmp_list)
            sys.exit(1)
        else:
            # remove the duplicates in file list and cleanup
            # we remove the duplicates in case two records had the same header
            # and reads were appended to the same temp file.
            temp_R1 = [temp_file + '_R1.fastq' for temp_file in temp_file_list]
            temp_R2 = [temp_file + '_R2.fastq' for temp_file in temp_file_list]
            temp_mut = [temp_file + '.' + self.mutations_format for temp_file in temp_file_list] if self.store_mutations else []
            util.concatenate(temp_R1, self.output + '_R1.fastq')
            util.concatenate(temp_R2, self.output + '_R2.fastq')
            if self.store_mutations:
                util.concatenate(
                    temp_mut,
                    self.output + '.' + self.mutations_format,
                    "##fileformat=VCFv4.1\n" + "\t".join(["#CHROM", "POS", "ID", "REF", "ALT", "QUAL", "FILTER", "INFO"])
                )
            full_tmp_list = temp_R1 + temp_R2  + temp_mut
            full_tmp_list.append(self.genome_file)
            if os.path.exists("%s.memmap" % self.output):
                full_tmp_list.append("%s.memmap" % self.output)
            util.cleanup(full_tmp_list)
            if self.compress:
                util.compress(self.output + '_R1.fastq')
                util.compress(self.output + '_R2.fastq')
                if self.store_mutations:
                    util.compress(self.output + '.' + self.mutations_format)
            LOGGER.info(f'Read generation complete, {self.total_reads_generated} reads generated.')


def model_from_bam(args):
    """Main function for the `iss model` submodule

    This submodule write all variables necessary for building an ErrorModel
    to args.output + .npz

    Args:
        args (object): the command-line arguments from argparse
    """
    LOGGER.debug('iss version %s' % __version__)
    LOGGER.debug('Using verbose logger')

    try:  # try to import bam module and write model data to file
        LOGGER.info('Starting iss model')
        from iss import bam
    except ImportError as e:
        LOGGER.error('Failed to import bam module: %s' % e)
        sys.exit(1)
    else:
<<<<<<< HEAD
        LOGGER.info('Using KDE ErrorModel')
        bam.to_model(args.bam, args.output)
        LOGGER.info('Model generation complete')
=======
        logger.info('Using KDE ErrorModel')
        if 40 % args.n_bins != 0:
            logger.error(f'Not able to create {args.n_bins} equal bins for quality range [0..40]')
            sys.exit(1)
        
        bam.to_model(args.bam, args.output, args.min_read_length, args.n_bins, args.sample_size)
        logger.info('Model generation complete')
>>>>>>> a2f2e43a


def main():
    parser = argparse.ArgumentParser(
        prog='InSilicoSeq',
        usage='iss [subcommand] [options]',
        description='InSilicoSeq: A sequencing simulator'
    )
    parser.add_argument(
        '-v',
        '--version',
        action='store_true',
        default=False,
        help='print software version and exit'
    )
    subparsers = parser.add_subparsers(
        title='available subcommands',
        metavar=''
    )

    parser_mod = subparsers.add_parser(
        'model',
        prog='iss model',
        description='generate an error model from a bam file',
        help='generate an error model from a bam file'
    )
    parser_gen = subparsers.add_parser(
        'generate',
        prog='iss generate',
        description='simulate reads from an error model',
        help='simulate reads from an error model'
    )

    # arguments form the read generator module
    param_logging = parser_gen.add_mutually_exclusive_group()
    # --genomes and --ncbi should not be exclusive anymore
    # input_genomes = parser_gen.add_mutually_exclusive_group()
    input_abundance = parser_gen.add_mutually_exclusive_group()
    param_logging.add_argument(
        '--quiet',
        '-q',
        action='store_true',
        default=False,
        help='Disable info logging. (default: %(default)s).'
    )
    param_logging.add_argument(
        '--debug',
        '-d',
        action='store_true',
        default=False,
        help='Enable debug logging. (default: %(default)s).'
    )
    parser_gen.add_argument(
        '--seed',
        type=int,
        metavar='<int>',
        help='Seed all the random number generators',
        default=None
    )
    parser_gen.add_argument(
        '--cpus',
        '-p',
        default=2,
        type=int,
        metavar='<int>',
        help='number of cpus to use. (default: %(default)s).'
    )
    parser_gen.add_argument(
        '--genomes',
        '-g',
        metavar='<genomes.fasta>',
        nargs="+",
        help='Input genome(s) from where the reads will originate'
    )
    parser_gen.add_argument(
        '--draft',
        metavar='<draft.fasta>',
        nargs="+",
        help='Input draft genome(s) from where the reads will originate'
    )
    parser_gen.add_argument(
        '--n_genomes',
        '-u',
        type=int,
        metavar='<int>',
        help='How many genomes will be used for the simulation. is set with \
            --genomes/-g or/and --draft to take random genomes from the \
            input multifasta'
    )
    parser_gen.add_argument(
        '--ncbi',
        '-k',
        choices=['bacteria', 'viruses', 'archaea'],
        action='append',
        nargs='*',
        metavar='<str>',
        help='Download input genomes from NCBI. Requires --n_genomes/-u\
            option. Can be bacteria, viruses, archaea or a combination of the\
            three (space-separated)'
    )
    parser_gen.add_argument(
        '--n_genomes_ncbi',
        '-U',
        type=int,
        action='append',
        metavar='<int>',
        nargs='*',
        help='How many genomes will be downloaded from NCBI. Required if\
            --ncbi/-k is set. If more than one kingdom is set with --ncbi,\
            multiple values are necessary (space-separated).'
    )
    input_abundance.add_argument(
        '--abundance',
        '-a',
        choices=['uniform', 'halfnormal',
                 'exponential', 'lognormal', 'zero_inflated_lognormal'],
        metavar='<str>',
        default='lognormal',
        help='abundance distribution (default: %(default)s). Can be uniform,\
            halfnormal, exponential, lognormal or zero-inflated-lognormal.'
    )
    input_abundance.add_argument(
        '--abundance_file',
        '-b',
        metavar='<abundance.txt>',
        help='abundance file for coverage calculations (default: %(default)s).'
    )
    input_abundance.add_argument(
        '--coverage',
        '-C',
        choices=['uniform', 'halfnormal',
                 'exponential', 'lognormal', 'zero_inflated_lognormal'],
        metavar='<str>',
        help='coverage distribution. Can be uniform,\
            halfnormal, exponential, lognormal or zero-inflated-lognormal.'
    )
    input_abundance.add_argument(
        '--coverage_file',
        '-D',
        metavar='<coverage.txt>',
        help='file containing coverage information (default: %(default)s).'
    )
    input_abundance.add_argument(
        "--readcount_file",
        "-R",
        metavar='<readcount.txt>',
        help='file containing read_count information (default: %(default)s).'
    )
    parser_gen.add_argument(
        '--n_reads',
        '-n',
        metavar='<int>',
        default='1000000',
        help='Number of reads to generate (default: %(default)s). Allows \
        suffixes k, K, m, M, g and G (ex 0.5M for 500000).'
    )
    parser_gen.add_argument(
        '--mode',
        '-e',
        metavar='<str>',
        choices=['kde', 'basic', 'perfect'],
        default='kde',
        help='Error model. If not specified, using kernel density estimation \
        (default: %(default)s). Can be kde, basic or perfect'
    )
    parser_gen.add_argument(
        '--model',
        '-m',
        metavar='<npz>',
        default=None,
        help='Error model file. (default: %(default)s). Use HiSeq, NovaSeq or \
        MiSeq for a pre-computed error model provided with the software, or a \
        file generated with iss model. If you do not wish to use a model, use \
        --mode basic or --mode perfect. The name of the built-in models are  \
        case insensitive.'
    )
    parser_gen.add_argument(
        "--phred_score_factor",
        default=1,
        type=float,
        help='Error model. If not specified, using kernel density estimation \
        (default: %(default)s). Can be kde, basic or perfect'
    )
    parser_gen.add_argument(
        '--gc_bias',
        '-c',
        action='store_true',
        default=False,
        help='If set, may fail to sequence reads with abnormal GC content. \
        (default: %(default)s)'
    )
    parser_gen.add_argument(
        '--compress',
        '-z',
        action='store_true',
        default=False,
        help='Compress the output in gzip format (default: %(default)s).'
    )
    parser_gen.add_argument(
        '--output',
        '-o',
        metavar='<fastq>',
        help='Output file path and prefix (Required)',
        required=True
    )
    parser_gen.add_argument(
        '--sequence_type',
        '-t',
        choices=['metagenomics', 'amplicon'],
        required=True,
        help='Type of sequencing. Can be metagenomics or amplicon.'
    )
    parser_gen.add_argument(
        '--store_mutations',
        '-M',
        choices=['none', 'vcf'],
        default="none",
        help='Enables output of inserted mutations in format of choice.'
    )

    parser_gen._optionals.title = 'arguments'
    parser_gen.set_defaults(func=lambda args: ReadGenerator(args).generate())

    # arguments for the error model module
    parser_mod.add_argument(
        '--quiet',
        '-q',
        action='store_true',
        default=False,
        help='Disable info logging. (default: %(default)s).'
    )
    parser_mod.add_argument(
        '--debug',
        '-d',
        action='store_true',
        default=False,
        help='Enable debug logging. (default: %(default)s).'
    )
    parser_mod.add_argument(
        '--bam',
        '-b',
        metavar='<bam>',
        help='aligned reads from which the model will be inferred (Required)',
        required=True
    )
    parser_mod.add_argument(
        '--output',
        '-o',
        metavar='<npz>',
        help='Output file path and prefix (Required)',
        required=True
    )
    parser_mod.add_argument(
        '--min_read_length',
        '-l',
        metavar='<len>',
        type=int,
        default=0,
        help='Minimum read length for using read in model (default: %(default)s).'
    )
    parser_mod.add_argument(
        '--n_bins',
        '-n',
        metavar='<bins>',
        default=4,
        type=int,
        help='Number of quality bins to use (default: %(default)s).'
    )
    parser_mod.add_argument(
        '--sample_size',
        '-s',
        metavar='<samples>',
        default=1e6,
        type=lambda x: int(float(x)),
        help='Number of read to sample from the bamfile (default: %(default)s).'
    )
    
    parser_mod._optionals.title = 'arguments'
    parser_mod.set_defaults(func=model_from_bam)
    args = parser.parse_args()

    # set logger and display version if args.version
    try:
        if args.version:
            print('iss version %s' % __version__)
            sys.exit(0)
        elif args.quiet:
            level=logging.ERROR
        elif args.debug:
            level=logging.DEBUG
        else:
            level=logging.INFO
        logging.basicConfig(level=level, format="%(asctime)s|%(levelname)s\t%(message)s", datefmt="%H:%M:%S")

        args.func(args)
        logging.shutdown()
    except AttributeError as e:
        LOGGER.debug(e)
        parser.print_help()
        # raise  # extra traceback to uncomment if all hell breaks lose<|MERGE_RESOLUTION|>--- conflicted
+++ resolved
@@ -439,20 +439,13 @@
         LOGGER.error('Failed to import bam module: %s' % e)
         sys.exit(1)
     else:
-<<<<<<< HEAD
         LOGGER.info('Using KDE ErrorModel')
-        bam.to_model(args.bam, args.output)
-        LOGGER.info('Model generation complete')
-=======
-        logger.info('Using KDE ErrorModel')
         if 40 % args.n_bins != 0:
-            logger.error(f'Not able to create {args.n_bins} equal bins for quality range [0..40]')
+            LOGGER.error(f'Not able to create {args.n_bins} equal bins for quality range [0..40]')
             sys.exit(1)
         
         bam.to_model(args.bam, args.output, args.min_read_length, args.n_bins, args.sample_size)
-        logger.info('Model generation complete')
->>>>>>> a2f2e43a
-
+        LOGGER.info('Model generation complete')
 
 def main():
     parser = argparse.ArgumentParser(
