--- conflicted
+++ resolved
@@ -39,11 +39,7 @@
         LOGGER.error('Failed to read bam file: %s' % e)
         sys.exit(1)
     else:
-<<<<<<< HEAD
-        LOGGER.info('Reading bam file: %s' % bam_file)
-=======
-        logger.info('Iterating mapped reads:')
->>>>>>> a2f2e43a
+        LOGGER.info('Iterating mapped reads:')
         c = 0
         with bam:
             for read in bam.fetch():
@@ -122,12 +118,8 @@
         bam_path (string): path to a bam file
         output (string): prefix of the output file
     """
-<<<<<<< HEAD
-=======
-    logger = logging.getLogger(__name__)
     min_bin_size = 5
 
->>>>>>> a2f2e43a
     insert_size_dist = []
     qualities_forward = []
     qualities_reverse = []
@@ -190,30 +182,20 @@
                 elif read.is_read2:
                     indel_matrix_r[pos, indel] += 1
 
-<<<<<<< HEAD
+    LOGGER.debug(f"forwared qs: {len(qualities_forward)}, reverse qs: {len(qualities_reverse)}")
+    LOGGER.debug(f"insert sizes: {len(insert_size_dist)}, {min(insert_size_dist)} - {max(insert_size_dist)}")
     LOGGER.info('Calculating insert size distribution')
-    # insert_size = int(np.mean(insert_size_dist))
+
     hist_insert_size = modeller.insert_size(insert_size_dist)
 
     LOGGER.info('Calculating mean and base quality distribution')
-    quality_bins_f = modeller.divide_qualities_into_bins(qualities_forward)
-    quality_bins_r = modeller.divide_qualities_into_bins(qualities_reverse)
-=======
-    logger.debug(f"forwared qs: {len(qualities_forward)}, reverse qs: {len(qualities_reverse)}")
-    logger.debug(f"insert sizes: {len(insert_size_dist)}, {min(insert_size_dist)} - {max(insert_size_dist)}")
-    logger.info('Calculating insert size distribution')
-
-    hist_insert_size = modeller.insert_size(insert_size_dist)
-
-    logger.info('Calculating mean and base quality distribution')
     # Divides qualities into bins, bins can be empty
     quality_bins_f = modeller.divide_qualities_into_bins(qualities_forward, n_bins)
     quality_bins_f = [bin if len(bin) > min_bin_size else [] for bin in quality_bins_f]
     quality_bins_r = modeller.divide_qualities_into_bins(qualities_reverse, n_bins)
     quality_bins_r = [bin if len(bin) > min_bin_size else [] for bin in quality_bins_r]
-    logger.debug(f"Forward bin sizes {[len(v) for v in quality_bins_f]}")
-    logger.debug(f"Reverse bin sizes {[len(v) for v in quality_bins_r]}")
->>>>>>> a2f2e43a
+    LOGGER.debug(f"Forward bin sizes {[len(v) for v in quality_bins_f]}")
+    LOGGER.debug(f"Reverse bin sizes {[len(v) for v in quality_bins_r]}")
 
     # getting distribution of mean sequence quality
     mean_f = [len(quality_bin) for quality_bin in quality_bins_f]
